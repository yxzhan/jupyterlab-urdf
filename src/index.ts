import {
  JupyterFrontEnd,
  JupyterFrontEndPlugin,
  ILayoutRestorer
} from '@jupyterlab/application';

import {
  ICommandPalette,
  WidgetTracker,
  IWidgetTracker
} from '@jupyterlab/apputils';

import { ILauncher } from '@jupyterlab/launcher';

import { IMainMenu } from '@jupyterlab/mainmenu';

import { IFileBrowserFactory } from '@jupyterlab/filebrowser';

import { Menu } from '@lumino/widgets';

import { Token } from '@lumino/coreutils';

import { UrdfWidget } from './widget';

import { UrdfWidgetFactory } from './factory';

// Name of the factory that creates the URDF widgets
const FACTORY = 'URDF Widget Factory';

// Export token so other extensions can require it
export const IUrdfTracker = new Token<IWidgetTracker<UrdfWidget>>(
  'urdf-tracker'
);

/**
 * Initialization data for the jupyterlab_urdf document extension.
 */
const extension: JupyterFrontEndPlugin<void> = {
  id: 'jupyterlab-urdf:extension',
  autoStart: true,
  requires: [
    ICommandPalette,
    ILayoutRestorer,
    IFileBrowserFactory,
<<<<<<< HEAD
    IMainMenu,
    ILauncher
=======
    ILauncher,
    IMainMenu,
>>>>>>> 8724cefe
  ],
  activate: (
    app: JupyterFrontEnd,
    palette: ICommandPalette,
    restorer: ILayoutRestorer,
    browserFactory: IFileBrowserFactory,
    menu: IMainMenu,
<<<<<<< HEAD
    launcher: ILauncher,
  ) => {
=======
    ): void => {
>>>>>>> 8724cefe
    console.log('JupyterLab extension URDF is activated!');
    const { commands } = app;

    // Tracker
    const namespace = 'jupyterlab-urdf';
    const tracker = new WidgetTracker<UrdfWidget>({ namespace });

    // State restoration: reopen document if it was open previously
    if (restorer) {
      restorer.restore(tracker, {
        command: 'docmanager:open',
        args: widget => ({ path: widget.context.path, factory: FACTORY }),
        name: widget => widget.context.path
      });
    }

    // Create widget factory so that manager knows about widget
    const widgetFactory = new UrdfWidgetFactory({
      name: FACTORY,
      fileTypes: ['urdf'],
      defaultFor: ['urdf']
    });

    // Add widget to tracker when created
    widgetFactory.widgetCreated.connect((sender, widget) => {
      widget.title.icon = 'jp-MaterialIcon jp-ImageIcon'; // TODO change
      // Notify instance tracker if restore data needs to be updated
      widget.context.pathChanged.connect(() => {
        tracker.save(widget);
      });
      tracker.add(widget);
    });

    // Register widget and model factories
    app.docRegistry.addWidgetFactory(widgetFactory);

    // Register file type
    app.docRegistry.addFileType({
      name: 'urdf',
      displayName: 'URDF',
      extensions: ['.urdf', '.xacro'],
      iconClass: 'jp-MaterialIcon jp-ImageIcon', // TODO change
      fileFormat: 'text',
      contentType: 'file'
    });

    // Add command for creating new urdf (file)
    commands.addCommand('urdf:create-new', {
      label: 'Create new URDF',
      iconClass: 'jp-MaterialIcon jp-Image-Icon',
      caption: 'Create a new URDF',
      execute: () => {
        // Current Working Directory
        const cwd = browserFactory.defaultBrowser.model.path;
<<<<<<< HEAD
        commands
          .execute('docmanager:new-untitled', {
            path: cwd,
            type: 'file',
            ext: '.urdf'
          })
          .then(model =>
            commands.execute('docmanager:open', {
              path: model.path,
              factory: FACTORY
            })
          );
=======
        commands.execute('docmanager:new-untitled', {
          path: cwd,
          type: 'file',
          ext: '.urdf'
        })
        .then(model => {
          commands.execute('docmanager:open', {
            path: model.path,
            factory: FACTORY,
          });
          commands.execute('docmanager:open', {
            path: model.path,
            // TODO open with text editor
          })
        })
      }
    });

    // Add command for opening URDF viewer
    commands.addCommand('urdf:open-viewer', {
      label: 'Open URDF Viewer',
      caption: 'Open a new URDF Viewer.',
      isVisible: () => true,
      isEnabled: () => true,
      execute: () => {
        commands.execute(
          'docmanager:open', {
            // path: model.path,  // TODO
            factory: FACTORY,
        })
>>>>>>> 8724cefe
      }
    });

    // Add launcher item if launcher is available
    if (launcher) {
      launcher.add({
        command: 'urdf:create-new',
        category: 'Other',
        rank: 20
      });
    }

    // TODO: Add menu item if menu is available
    if (menu) {
      const urdfMenu: Menu = new Menu({ commands });
      urdfMenu.title.label = 'URDF';
      urdfMenu.addItem({ command: 'urdf:create-new' });
      menu.addMenu(urdfMenu, { rank: 20 });
    }

    // Add palette item if palette is available
    if (palette) {
      palette.addItem({
        command: 'urdf:create-new',
        category: 'URDF'
      });
    }
  }
};

export default extension;<|MERGE_RESOLUTION|>--- conflicted
+++ resolved
@@ -42,13 +42,8 @@
     ICommandPalette,
     ILayoutRestorer,
     IFileBrowserFactory,
-<<<<<<< HEAD
     IMainMenu,
     ILauncher
-=======
-    ILauncher,
-    IMainMenu,
->>>>>>> 8724cefe
   ],
   activate: (
     app: JupyterFrontEnd,
@@ -56,12 +51,8 @@
     restorer: ILayoutRestorer,
     browserFactory: IFileBrowserFactory,
     menu: IMainMenu,
-<<<<<<< HEAD
     launcher: ILauncher,
   ) => {
-=======
-    ): void => {
->>>>>>> 8724cefe
     console.log('JupyterLab extension URDF is activated!');
     const { commands } = app;
 
@@ -116,7 +107,6 @@
       execute: () => {
         // Current Working Directory
         const cwd = browserFactory.defaultBrowser.model.path;
-<<<<<<< HEAD
         commands
           .execute('docmanager:new-untitled', {
             path: cwd,
@@ -129,38 +119,6 @@
               factory: FACTORY
             })
           );
-=======
-        commands.execute('docmanager:new-untitled', {
-          path: cwd,
-          type: 'file',
-          ext: '.urdf'
-        })
-        .then(model => {
-          commands.execute('docmanager:open', {
-            path: model.path,
-            factory: FACTORY,
-          });
-          commands.execute('docmanager:open', {
-            path: model.path,
-            // TODO open with text editor
-          })
-        })
-      }
-    });
-
-    // Add command for opening URDF viewer
-    commands.addCommand('urdf:open-viewer', {
-      label: 'Open URDF Viewer',
-      caption: 'Open a new URDF Viewer.',
-      isVisible: () => true,
-      isEnabled: () => true,
-      execute: () => {
-        commands.execute(
-          'docmanager:open', {
-            // path: model.path,  // TODO
-            factory: FACTORY,
-        })
->>>>>>> 8724cefe
       }
     });
 
