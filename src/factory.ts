import {
  ABCWidgetFactory,
  DocumentRegistry,
  DocumentModel
} from '@jupyterlab/docregistry';

import { UrdfWidget, UrdfPanel } from './widget';

/**
 * A widget factory to create new instances of UrdfWidgets
 */
export class UrdfWidgetFactory extends ABCWidgetFactory<
  UrdfWidget,
  DocumentModel
> {
<<<<<<< HEAD
  constructor(options: DocumentRegistry.IWidgetFactoryOptions) {
    super(options);
  }

  // Create new UrdfWidget given a context (file info)
  protected createNewWidget(
    context: DocumentRegistry.IContext<DocumentModel>
  ): UrdfWidget {
    return new UrdfWidget({
      context,
      content: new UrdfPanel(context)
    });
  }
}
=======
    constructor(options: DocumentRegistry.IWidgetFactoryOptions) {
        super(options)
    }

    // Create new UrdfWidget given a context (file info)
    protected createNewWidget(
        context: DocumentRegistry.IContext<DocumentModel>
        ): UrdfWidget {
            return new UrdfWidget({
                context,
                content: new UrdfPanel(context),
            });
        }
}


/**
 * A model factory to create new instances of UrdfModel
 */
export class UrdfModelFactory 
    implements DocumentRegistry.IModelFactory<DocumentModel> {
        // The name of the model
        get name(): string {
            return 'urdf-model';
        }

        // The content type of the file
        get contentType(): Contents.ContentType {
            return 'file';
        }

        // The format of the file
        get fileFormat(): Contents.FileFormat {
            return 'text';
        }

        // The disposed status of the factory
        get isDisposed(): boolean {
            return this._disposed;
        }

        // Dispose model factory
        dispose(): void {
            this._disposed = true;
        }

        // Preferred language given path on file
        preferredLanguage(path: string): string {
            return '';
        }

        /**
         * Create new instance of UrdfModel
         * 
         * @param languagePreference Language
         * @param modelDB Model database
         * @returns The model
         */
        createNew(languagePreference?: string, modelDB?: IModelDB): DocumentModel {
            return new DocumentModel(languagePreference, modelDB);
        }

        private _disposed = false;
    }
>>>>>>> 8724cefe
<|MERGE_RESOLUTION|>--- conflicted
+++ resolved
@@ -13,7 +13,7 @@
   UrdfWidget,
   DocumentModel
 > {
-<<<<<<< HEAD
+
   constructor(options: DocumentRegistry.IWidgetFactoryOptions) {
     super(options);
   }
@@ -26,71 +26,4 @@
       context,
       content: new UrdfPanel(context)
     });
-  }
-}
-=======
-    constructor(options: DocumentRegistry.IWidgetFactoryOptions) {
-        super(options)
-    }
-
-    // Create new UrdfWidget given a context (file info)
-    protected createNewWidget(
-        context: DocumentRegistry.IContext<DocumentModel>
-        ): UrdfWidget {
-            return new UrdfWidget({
-                context,
-                content: new UrdfPanel(context),
-            });
-        }
-}
-
-
-/**
- * A model factory to create new instances of UrdfModel
- */
-export class UrdfModelFactory 
-    implements DocumentRegistry.IModelFactory<DocumentModel> {
-        // The name of the model
-        get name(): string {
-            return 'urdf-model';
-        }
-
-        // The content type of the file
-        get contentType(): Contents.ContentType {
-            return 'file';
-        }
-
-        // The format of the file
-        get fileFormat(): Contents.FileFormat {
-            return 'text';
-        }
-
-        // The disposed status of the factory
-        get isDisposed(): boolean {
-            return this._disposed;
-        }
-
-        // Dispose model factory
-        dispose(): void {
-            this._disposed = true;
-        }
-
-        // Preferred language given path on file
-        preferredLanguage(path: string): string {
-            return '';
-        }
-
-        /**
-         * Create new instance of UrdfModel
-         * 
-         * @param languagePreference Language
-         * @param modelDB Model database
-         * @returns The model
-         */
-        createNew(languagePreference?: string, modelDB?: IModelDB): DocumentModel {
-            return new DocumentModel(languagePreference, modelDB);
-        }
-
-        private _disposed = false;
-    }
->>>>>>> 8724cefe
+  }